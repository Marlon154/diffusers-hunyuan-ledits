__version__ = "0.30.0.dev0"

from typing import TYPE_CHECKING

from .utils import (
    DIFFUSERS_SLOW_IMPORT,
    OptionalDependencyNotAvailable,
    _LazyModule,
    is_flax_available,
    is_k_diffusion_available,
    is_librosa_available,
    is_note_seq_available,
    is_onnx_available,
    is_scipy_available,
    is_sentencepiece_available,
    is_torch_available,
    is_torchsde_available,
    is_transformers_available,
)


# Lazy Import based on
# https://github.com/huggingface/transformers/blob/main/src/transformers/__init__.py

# When adding a new object to this init, please add it to `_import_structure`. The `_import_structure` is a dictionary submodule to list of object names,
# and is used to defer the actual importing for when the objects are requested.
# This way `import diffusers` provides the names in the namespace without actually importing anything (and especially none of the backends).

_import_structure = {
    "configuration_utils": ["ConfigMixin"],
    "loaders": ["FromOriginalModelMixin"],
    "models": [],
    "pipelines": [],
    "schedulers": [],
    "utils": [
        "OptionalDependencyNotAvailable",
        "is_flax_available",
        "is_inflect_available",
        "is_invisible_watermark_available",
        "is_k_diffusion_available",
        "is_k_diffusion_version",
        "is_librosa_available",
        "is_note_seq_available",
        "is_onnx_available",
        "is_scipy_available",
        "is_torch_available",
        "is_torchsde_available",
        "is_transformers_available",
        "is_transformers_version",
        "is_unidecode_available",
        "logging",
    ],
}

try:
    if not is_onnx_available():
        raise OptionalDependencyNotAvailable()
except OptionalDependencyNotAvailable:
    from .utils import dummy_onnx_objects  # noqa F403

    _import_structure["utils.dummy_onnx_objects"] = [
        name for name in dir(dummy_onnx_objects) if not name.startswith("_")
    ]

else:
    _import_structure["pipelines"].extend(["OnnxRuntimeModel"])

try:
    if not is_torch_available():
        raise OptionalDependencyNotAvailable()
except OptionalDependencyNotAvailable:
    from .utils import dummy_pt_objects  # noqa F403

    _import_structure["utils.dummy_pt_objects"] = [name for name in dir(dummy_pt_objects) if not name.startswith("_")]

else:
    _import_structure["models"].extend(
        [
            "AsymmetricAutoencoderKL",
            "AuraFlowTransformer2DModel",
            "AutoencoderKL",
            "AutoencoderKLCogVideoX",
            "AutoencoderKLTemporalDecoder",
            "AutoencoderOobleck",
            "AutoencoderTiny",
            "CogVideoXTransformer3DModel",
            "ConsistencyDecoderVAE",
            "ControlNetModel",
            "ControlNetXSAdapter",
            "DiTTransformer2DModel",
            "FluxTransformer2DModel",
            "HunyuanDiT2DControlNetModel",
            "HunyuanDiT2DModel",
            "HunyuanDiT2DMultiControlNetModel",
            "I2VGenXLUNet",
            "Kandinsky3UNet",
            "LatteTransformer3DModel",
            "LuminaNextDiT2DModel",
            "ModelMixin",
            "MotionAdapter",
            "MultiAdapter",
            "PixArtTransformer2DModel",
            "PriorTransformer",
            "SD3ControlNetModel",
            "SD3MultiControlNetModel",
            "SD3Transformer2DModel",
            "SparseControlNetModel",
            "StableAudioDiTModel",
            "StableCascadeUNet",
            "T2IAdapter",
            "T5FilmDecoder",
            "Transformer2DModel",
            "UNet1DModel",
            "UNet2DConditionModel",
            "UNet2DModel",
            "UNet3DConditionModel",
            "UNetControlNetXSModel",
            "UNetMotionModel",
            "UNetSpatioTemporalConditionModel",
            "UVit2DModel",
            "VQModel",
        ]
    )

    _import_structure["optimization"] = [
        "get_constant_schedule",
        "get_constant_schedule_with_warmup",
        "get_cosine_schedule_with_warmup",
        "get_cosine_with_hard_restarts_schedule_with_warmup",
        "get_linear_schedule_with_warmup",
        "get_polynomial_decay_schedule_with_warmup",
        "get_scheduler",
    ]
    _import_structure["pipelines"].extend(
        [
            "AudioPipelineOutput",
            "AutoPipelineForImage2Image",
            "AutoPipelineForInpainting",
            "AutoPipelineForText2Image",
            "ConsistencyModelPipeline",
            "DanceDiffusionPipeline",
            "DDIMPipeline",
            "DDPMPipeline",
            "DiffusionPipeline",
            "DiTPipeline",
            "ImagePipelineOutput",
            "KarrasVePipeline",
            "LDMPipeline",
            "LDMSuperResolutionPipeline",
            "PNDMPipeline",
            "RePaintPipeline",
            "ScoreSdeVePipeline",
            "StableDiffusionMixin",
        ]
    )
    _import_structure["schedulers"].extend(
        [
            "AmusedScheduler",
            "CMStochasticIterativeScheduler",
            "CogVideoXDDIMScheduler",
            "CogVideoXDPMScheduler",
            "DDIMInverseScheduler",
            "DDIMParallelScheduler",
            "DDIMScheduler",
            "DDPMParallelScheduler",
            "DDPMScheduler",
            "DDPMWuerstchenScheduler",
            "DEISMultistepScheduler",
            "DPMSolverMultistepInverseScheduler",
            "DPMSolverMultistepScheduler",
            "DPMSolverSinglestepScheduler",
            "EDMDPMSolverMultistepScheduler",
            "EDMEulerScheduler",
            "EulerAncestralDiscreteScheduler",
            "EulerDiscreteScheduler",
            "FlowMatchEulerDiscreteScheduler",
            "FlowMatchHeunDiscreteScheduler",
            "HeunDiscreteScheduler",
            "IPNDMScheduler",
            "KarrasVeScheduler",
            "KDPM2AncestralDiscreteScheduler",
            "KDPM2DiscreteScheduler",
            "LCMScheduler",
            "PNDMScheduler",
            "RePaintScheduler",
            "SASolverScheduler",
            "SchedulerMixin",
            "ScoreSdeVeScheduler",
            "TCDScheduler",
            "UnCLIPScheduler",
            "UniPCMultistepScheduler",
            "VQDiffusionScheduler",
        ]
    )
    _import_structure["training_utils"] = ["EMAModel"]

try:
    if not (is_torch_available() and is_scipy_available()):
        raise OptionalDependencyNotAvailable()
except OptionalDependencyNotAvailable:
    from .utils import dummy_torch_and_scipy_objects  # noqa F403

    _import_structure["utils.dummy_torch_and_scipy_objects"] = [
        name for name in dir(dummy_torch_and_scipy_objects) if not name.startswith("_")
    ]

else:
    _import_structure["schedulers"].extend(["LMSDiscreteScheduler"])

try:
    if not (is_torch_available() and is_torchsde_available()):
        raise OptionalDependencyNotAvailable()
except OptionalDependencyNotAvailable:
    from .utils import dummy_torch_and_torchsde_objects  # noqa F403

    _import_structure["utils.dummy_torch_and_torchsde_objects"] = [
        name for name in dir(dummy_torch_and_torchsde_objects) if not name.startswith("_")
    ]

else:
    _import_structure["schedulers"].extend(["CosineDPMSolverMultistepScheduler", "DPMSolverSDEScheduler"])

try:
    if not (is_torch_available() and is_transformers_available()):
        raise OptionalDependencyNotAvailable()
except OptionalDependencyNotAvailable:
    from .utils import dummy_torch_and_transformers_objects  # noqa F403

    _import_structure["utils.dummy_torch_and_transformers_objects"] = [
        name for name in dir(dummy_torch_and_transformers_objects) if not name.startswith("_")
    ]

else:
    _import_structure["pipelines"].extend(
        [
            "AltDiffusionImg2ImgPipeline",
            "AltDiffusionPipeline",
            "AmusedImg2ImgPipeline",
            "AmusedInpaintPipeline",
            "AmusedPipeline",
            "AnimateDiffControlNetPipeline",
            "AnimateDiffPAGPipeline",
            "AnimateDiffPipeline",
            "AnimateDiffSDXLPipeline",
            "AnimateDiffSparseControlNetPipeline",
            "AnimateDiffVideoToVideoPipeline",
            "AudioLDM2Pipeline",
            "AudioLDM2ProjectionModel",
            "AudioLDM2UNet2DConditionModel",
            "AudioLDMPipeline",
            "AuraFlowPipeline",
            "BlipDiffusionControlNetPipeline",
            "BlipDiffusionPipeline",
            "CLIPImageProjection",
            "CogVideoXPipeline",
            "CycleDiffusionPipeline",
            "FluxPipeline",
            "HunyuanDiTControlNetPipeline",
            "HunyuanDiTPAGPipeline",
            "HunyuanDiTPipeline",
            "I2VGenXLPipeline",
            "IFImg2ImgPipeline",
            "IFImg2ImgSuperResolutionPipeline",
            "IFInpaintingPipeline",
            "IFInpaintingSuperResolutionPipeline",
            "IFPipeline",
            "IFSuperResolutionPipeline",
            "ImageTextPipelineOutput",
            "Kandinsky3Img2ImgPipeline",
            "Kandinsky3Pipeline",
            "KandinskyCombinedPipeline",
            "KandinskyImg2ImgCombinedPipeline",
            "KandinskyImg2ImgPipeline",
            "KandinskyInpaintCombinedPipeline",
            "KandinskyInpaintPipeline",
            "KandinskyPipeline",
            "KandinskyPriorPipeline",
            "KandinskyV22CombinedPipeline",
            "KandinskyV22ControlnetImg2ImgPipeline",
            "KandinskyV22ControlnetPipeline",
            "KandinskyV22Img2ImgCombinedPipeline",
            "KandinskyV22Img2ImgPipeline",
            "KandinskyV22InpaintCombinedPipeline",
            "KandinskyV22InpaintPipeline",
            "KandinskyV22Pipeline",
            "KandinskyV22PriorEmb2EmbPipeline",
            "KandinskyV22PriorPipeline",
            "LatentConsistencyModelImg2ImgPipeline",
            "LatentConsistencyModelPipeline",
            "LattePipeline",
            "LDMTextToImagePipeline",
            "LEditsPPPipelineStableDiffusion",
            "LEditsPPPipelineStableDiffusionXL",
<<<<<<< HEAD
            "LuminaText2ImgPipeline",
=======
            "LEditsPPPipelineHunyuan",
>>>>>>> 9220a4fc
            "MarigoldDepthPipeline",
            "MarigoldNormalsPipeline",
            "MusicLDMPipeline",
            "PaintByExamplePipeline",
            "PIAPipeline",
            "PixArtAlphaPipeline",
            "PixArtSigmaPAGPipeline",
            "PixArtSigmaPipeline",
            "SemanticHunyuanDiTPipeline",
            "SemanticStableDiffusionPipeline",
            "ShapEImg2ImgPipeline",
            "ShapEPipeline",
            "StableAudioPipeline",
            "StableAudioProjectionModel",
            "StableCascadeCombinedPipeline",
            "StableCascadeDecoderPipeline",
            "StableCascadePriorPipeline",
            "StableDiffusion3ControlNetPipeline",
            "StableDiffusion3Img2ImgPipeline",
            "StableDiffusion3InpaintPipeline",
            "StableDiffusion3PAGPipeline",
            "StableDiffusion3Pipeline",
            "StableDiffusionAdapterPipeline",
            "StableDiffusionAttendAndExcitePipeline",
            "StableDiffusionControlNetImg2ImgPipeline",
            "StableDiffusionControlNetInpaintPipeline",
            "StableDiffusionControlNetPAGPipeline",
            "StableDiffusionControlNetPipeline",
            "StableDiffusionControlNetXSPipeline",
            "StableDiffusionDepth2ImgPipeline",
            "StableDiffusionDiffEditPipeline",
            "StableDiffusionGLIGENPipeline",
            "StableDiffusionGLIGENTextImagePipeline",
            "StableDiffusionImageVariationPipeline",
            "StableDiffusionImg2ImgPipeline",
            "StableDiffusionInpaintPipeline",
            "StableDiffusionInpaintPipelineLegacy",
            "StableDiffusionInstructPix2PixPipeline",
            "StableDiffusionLatentUpscalePipeline",
            "StableDiffusionLDM3DPipeline",
            "StableDiffusionModelEditingPipeline",
            "StableDiffusionPAGPipeline",
            "StableDiffusionPanoramaPipeline",
            "StableDiffusionParadigmsPipeline",
            "StableDiffusionPipeline",
            "StableDiffusionPipelineSafe",
            "StableDiffusionPix2PixZeroPipeline",
            "StableDiffusionSAGPipeline",
            "StableDiffusionUpscalePipeline",
            "StableDiffusionXLAdapterPipeline",
            "StableDiffusionXLControlNetImg2ImgPipeline",
            "StableDiffusionXLControlNetInpaintPipeline",
            "StableDiffusionXLControlNetPAGPipeline",
            "StableDiffusionXLControlNetPipeline",
            "StableDiffusionXLControlNetXSPipeline",
            "StableDiffusionXLImg2ImgPipeline",
            "StableDiffusionXLInpaintPipeline",
            "StableDiffusionXLInstructPix2PixPipeline",
            "StableDiffusionXLPAGImg2ImgPipeline",
            "StableDiffusionXLPAGInpaintPipeline",
            "StableDiffusionXLPAGPipeline",
            "StableDiffusionXLPipeline",
            "StableUnCLIPImg2ImgPipeline",
            "StableUnCLIPPipeline",
            "StableVideoDiffusionPipeline",
            "TextToVideoSDPipeline",
            "TextToVideoZeroPipeline",
            "TextToVideoZeroSDXLPipeline",
            "UnCLIPImageVariationPipeline",
            "UnCLIPPipeline",
            "UniDiffuserModel",
            "UniDiffuserPipeline",
            "UniDiffuserTextDecoder",
            "VersatileDiffusionDualGuidedPipeline",
            "VersatileDiffusionImageVariationPipeline",
            "VersatileDiffusionPipeline",
            "VersatileDiffusionTextToImagePipeline",
            "VideoToVideoSDPipeline",
            "VQDiffusionPipeline",
            "WuerstchenCombinedPipeline",
            "WuerstchenDecoderPipeline",
            "WuerstchenPriorPipeline",
        ]
    )

try:
    if not (is_torch_available() and is_transformers_available() and is_k_diffusion_available()):
        raise OptionalDependencyNotAvailable()
except OptionalDependencyNotAvailable:
    from .utils import dummy_torch_and_transformers_and_k_diffusion_objects  # noqa F403

    _import_structure["utils.dummy_torch_and_transformers_and_k_diffusion_objects"] = [
        name for name in dir(dummy_torch_and_transformers_and_k_diffusion_objects) if not name.startswith("_")
    ]

else:
    _import_structure["pipelines"].extend(["StableDiffusionKDiffusionPipeline", "StableDiffusionXLKDiffusionPipeline"])

try:
    if not (is_torch_available() and is_transformers_available() and is_sentencepiece_available()):
        raise OptionalDependencyNotAvailable()
except OptionalDependencyNotAvailable:
    from .utils import dummy_torch_and_transformers_and_sentencepiece_objects  # noqa F403

    _import_structure["utils.dummy_torch_and_transformers_and_sentencepiece_objects"] = [
        name for name in dir(dummy_torch_and_transformers_and_sentencepiece_objects) if not name.startswith("_")
    ]

else:
    _import_structure["pipelines"].extend(["KolorsImg2ImgPipeline", "KolorsPAGPipeline", "KolorsPipeline"])

try:
    if not (is_torch_available() and is_transformers_available() and is_onnx_available()):
        raise OptionalDependencyNotAvailable()
except OptionalDependencyNotAvailable:
    from .utils import dummy_torch_and_transformers_and_onnx_objects  # noqa F403

    _import_structure["utils.dummy_torch_and_transformers_and_onnx_objects"] = [
        name for name in dir(dummy_torch_and_transformers_and_onnx_objects) if not name.startswith("_")
    ]

else:
    _import_structure["pipelines"].extend(
        [
            "OnnxStableDiffusionImg2ImgPipeline",
            "OnnxStableDiffusionInpaintPipeline",
            "OnnxStableDiffusionInpaintPipelineLegacy",
            "OnnxStableDiffusionPipeline",
            "OnnxStableDiffusionUpscalePipeline",
            "StableDiffusionOnnxPipeline",
        ]
    )

try:
    if not (is_torch_available() and is_librosa_available()):
        raise OptionalDependencyNotAvailable()
except OptionalDependencyNotAvailable:
    from .utils import dummy_torch_and_librosa_objects  # noqa F403

    _import_structure["utils.dummy_torch_and_librosa_objects"] = [
        name for name in dir(dummy_torch_and_librosa_objects) if not name.startswith("_")
    ]

else:
    _import_structure["pipelines"].extend(["AudioDiffusionPipeline", "Mel"])

try:
    if not (is_transformers_available() and is_torch_available() and is_note_seq_available()):
        raise OptionalDependencyNotAvailable()
except OptionalDependencyNotAvailable:
    from .utils import dummy_transformers_and_torch_and_note_seq_objects  # noqa F403

    _import_structure["utils.dummy_transformers_and_torch_and_note_seq_objects"] = [
        name for name in dir(dummy_transformers_and_torch_and_note_seq_objects) if not name.startswith("_")
    ]


else:
    _import_structure["pipelines"].extend(["SpectrogramDiffusionPipeline"])

try:
    if not is_flax_available():
        raise OptionalDependencyNotAvailable()
except OptionalDependencyNotAvailable:
    from .utils import dummy_flax_objects  # noqa F403

    _import_structure["utils.dummy_flax_objects"] = [
        name for name in dir(dummy_flax_objects) if not name.startswith("_")
    ]


else:
    _import_structure["models.controlnet_flax"] = ["FlaxControlNetModel"]
    _import_structure["models.modeling_flax_utils"] = ["FlaxModelMixin"]
    _import_structure["models.unets.unet_2d_condition_flax"] = ["FlaxUNet2DConditionModel"]
    _import_structure["models.vae_flax"] = ["FlaxAutoencoderKL"]
    _import_structure["pipelines"].extend(["FlaxDiffusionPipeline"])
    _import_structure["schedulers"].extend(
        [
            "FlaxDDIMScheduler",
            "FlaxDDPMScheduler",
            "FlaxDPMSolverMultistepScheduler",
            "FlaxEulerDiscreteScheduler",
            "FlaxKarrasVeScheduler",
            "FlaxLMSDiscreteScheduler",
            "FlaxPNDMScheduler",
            "FlaxSchedulerMixin",
            "FlaxScoreSdeVeScheduler",
        ]
    )


try:
    if not (is_flax_available() and is_transformers_available()):
        raise OptionalDependencyNotAvailable()
except OptionalDependencyNotAvailable:
    from .utils import dummy_flax_and_transformers_objects  # noqa F403

    _import_structure["utils.dummy_flax_and_transformers_objects"] = [
        name for name in dir(dummy_flax_and_transformers_objects) if not name.startswith("_")
    ]


else:
    _import_structure["pipelines"].extend(
        [
            "FlaxStableDiffusionControlNetPipeline",
            "FlaxStableDiffusionImg2ImgPipeline",
            "FlaxStableDiffusionInpaintPipeline",
            "FlaxStableDiffusionPipeline",
            "FlaxStableDiffusionXLPipeline",
        ]
    )

try:
    if not (is_note_seq_available()):
        raise OptionalDependencyNotAvailable()
except OptionalDependencyNotAvailable:
    from .utils import dummy_note_seq_objects  # noqa F403

    _import_structure["utils.dummy_note_seq_objects"] = [
        name for name in dir(dummy_note_seq_objects) if not name.startswith("_")
    ]


else:
    _import_structure["pipelines"].extend(["MidiProcessor"])

if TYPE_CHECKING or DIFFUSERS_SLOW_IMPORT:
    from .configuration_utils import ConfigMixin

    try:
        if not is_onnx_available():
            raise OptionalDependencyNotAvailable()
    except OptionalDependencyNotAvailable:
        from .utils.dummy_onnx_objects import *  # noqa F403
    else:
        from .pipelines import OnnxRuntimeModel

    try:
        if not is_torch_available():
            raise OptionalDependencyNotAvailable()
    except OptionalDependencyNotAvailable:
        from .utils.dummy_pt_objects import *  # noqa F403
    else:
        from .models import (
            AsymmetricAutoencoderKL,
            AuraFlowTransformer2DModel,
            AutoencoderKL,
            AutoencoderKLCogVideoX,
            AutoencoderKLTemporalDecoder,
            AutoencoderOobleck,
            AutoencoderTiny,
            CogVideoXTransformer3DModel,
            ConsistencyDecoderVAE,
            ControlNetModel,
            ControlNetXSAdapter,
            DiTTransformer2DModel,
            FluxTransformer2DModel,
            HunyuanDiT2DControlNetModel,
            HunyuanDiT2DModel,
            HunyuanDiT2DMultiControlNetModel,
            I2VGenXLUNet,
            Kandinsky3UNet,
            LatteTransformer3DModel,
            LuminaNextDiT2DModel,
            ModelMixin,
            MotionAdapter,
            MultiAdapter,
            PixArtTransformer2DModel,
            PriorTransformer,
            SD3ControlNetModel,
            SD3MultiControlNetModel,
            SD3Transformer2DModel,
            SparseControlNetModel,
            StableAudioDiTModel,
            T2IAdapter,
            T5FilmDecoder,
            Transformer2DModel,
            UNet1DModel,
            UNet2DConditionModel,
            UNet2DModel,
            UNet3DConditionModel,
            UNetControlNetXSModel,
            UNetMotionModel,
            UNetSpatioTemporalConditionModel,
            UVit2DModel,
            VQModel,
        )
        from .optimization import (
            get_constant_schedule,
            get_constant_schedule_with_warmup,
            get_cosine_schedule_with_warmup,
            get_cosine_with_hard_restarts_schedule_with_warmup,
            get_linear_schedule_with_warmup,
            get_polynomial_decay_schedule_with_warmup,
            get_scheduler,
        )
        from .pipelines import (
            AudioPipelineOutput,
            AutoPipelineForImage2Image,
            AutoPipelineForInpainting,
            AutoPipelineForText2Image,
            BlipDiffusionControlNetPipeline,
            BlipDiffusionPipeline,
            CLIPImageProjection,
            ConsistencyModelPipeline,
            DanceDiffusionPipeline,
            DDIMPipeline,
            DDPMPipeline,
            DiffusionPipeline,
            DiTPipeline,
            ImagePipelineOutput,
            KarrasVePipeline,
            LDMPipeline,
            LDMSuperResolutionPipeline,
            PNDMPipeline,
            RePaintPipeline,
            ScoreSdeVePipeline,
            StableDiffusionMixin,
        )
        from .schedulers import (
            AmusedScheduler,
            CMStochasticIterativeScheduler,
            CogVideoXDDIMScheduler,
            CogVideoXDPMScheduler,
            DDIMInverseScheduler,
            DDIMParallelScheduler,
            DDIMScheduler,
            DDPMParallelScheduler,
            DDPMScheduler,
            DDPMWuerstchenScheduler,
            DEISMultistepScheduler,
            DPMSolverMultistepInverseScheduler,
            DPMSolverMultistepScheduler,
            DPMSolverSinglestepScheduler,
            EDMDPMSolverMultistepScheduler,
            EDMEulerScheduler,
            EulerAncestralDiscreteScheduler,
            EulerDiscreteScheduler,
            FlowMatchEulerDiscreteScheduler,
            FlowMatchHeunDiscreteScheduler,
            HeunDiscreteScheduler,
            IPNDMScheduler,
            KarrasVeScheduler,
            KDPM2AncestralDiscreteScheduler,
            KDPM2DiscreteScheduler,
            LCMScheduler,
            PNDMScheduler,
            RePaintScheduler,
            SASolverScheduler,
            SchedulerMixin,
            ScoreSdeVeScheduler,
            TCDScheduler,
            UnCLIPScheduler,
            UniPCMultistepScheduler,
            VQDiffusionScheduler,
        )
        from .training_utils import EMAModel

    try:
        if not (is_torch_available() and is_scipy_available()):
            raise OptionalDependencyNotAvailable()
    except OptionalDependencyNotAvailable:
        from .utils.dummy_torch_and_scipy_objects import *  # noqa F403
    else:
        from .schedulers import LMSDiscreteScheduler

    try:
        if not (is_torch_available() and is_torchsde_available()):
            raise OptionalDependencyNotAvailable()
    except OptionalDependencyNotAvailable:
        from .utils.dummy_torch_and_torchsde_objects import *  # noqa F403
    else:
        from .schedulers import CosineDPMSolverMultistepScheduler, DPMSolverSDEScheduler

    try:
        if not (is_torch_available() and is_transformers_available()):
            raise OptionalDependencyNotAvailable()
    except OptionalDependencyNotAvailable:
        from .utils.dummy_torch_and_transformers_objects import *  # noqa F403
    else:
        from .pipelines import (
            AltDiffusionImg2ImgPipeline,
            AltDiffusionPipeline,
            AmusedImg2ImgPipeline,
            AmusedInpaintPipeline,
            AmusedPipeline,
            AnimateDiffControlNetPipeline,
            AnimateDiffPAGPipeline,
            AnimateDiffPipeline,
            AnimateDiffSDXLPipeline,
            AnimateDiffSparseControlNetPipeline,
            AnimateDiffVideoToVideoPipeline,
            AudioLDM2Pipeline,
            AudioLDM2ProjectionModel,
            AudioLDM2UNet2DConditionModel,
            AudioLDMPipeline,
            AuraFlowPipeline,
            CLIPImageProjection,
            CogVideoXPipeline,
            CycleDiffusionPipeline,
            FluxPipeline,
            HunyuanDiTControlNetPipeline,
            HunyuanDiTPAGPipeline,
            HunyuanDiTPipeline,
            I2VGenXLPipeline,
            IFImg2ImgPipeline,
            IFImg2ImgSuperResolutionPipeline,
            IFInpaintingPipeline,
            IFInpaintingSuperResolutionPipeline,
            IFPipeline,
            IFSuperResolutionPipeline,
            ImageTextPipelineOutput,
            Kandinsky3Img2ImgPipeline,
            Kandinsky3Pipeline,
            KandinskyCombinedPipeline,
            KandinskyImg2ImgCombinedPipeline,
            KandinskyImg2ImgPipeline,
            KandinskyInpaintCombinedPipeline,
            KandinskyInpaintPipeline,
            KandinskyPipeline,
            KandinskyPriorPipeline,
            KandinskyV22CombinedPipeline,
            KandinskyV22ControlnetImg2ImgPipeline,
            KandinskyV22ControlnetPipeline,
            KandinskyV22Img2ImgCombinedPipeline,
            KandinskyV22Img2ImgPipeline,
            KandinskyV22InpaintCombinedPipeline,
            KandinskyV22InpaintPipeline,
            KandinskyV22Pipeline,
            KandinskyV22PriorEmb2EmbPipeline,
            KandinskyV22PriorPipeline,
            LatentConsistencyModelImg2ImgPipeline,
            LatentConsistencyModelPipeline,
            LattePipeline,
            LDMTextToImagePipeline,
            LEditsPPPipelineStableDiffusion,
            LEditsPPPipelineStableDiffusionXL,
            LuminaText2ImgPipeline,
            MarigoldDepthPipeline,
            MarigoldNormalsPipeline,
            MusicLDMPipeline,
            PaintByExamplePipeline,
            PIAPipeline,
            PixArtAlphaPipeline,
            PixArtSigmaPAGPipeline,
            PixArtSigmaPipeline,
            SemanticHunyuanDiTPipeline,
            SemanticStableDiffusionPipeline,
            ShapEImg2ImgPipeline,
            ShapEPipeline,
            StableAudioPipeline,
            StableAudioProjectionModel,
            StableCascadeCombinedPipeline,
            StableCascadeDecoderPipeline,
            StableCascadePriorPipeline,
            StableDiffusion3ControlNetPipeline,
            StableDiffusion3Img2ImgPipeline,
            StableDiffusion3InpaintPipeline,
            StableDiffusion3PAGPipeline,
            StableDiffusion3Pipeline,
            StableDiffusionAdapterPipeline,
            StableDiffusionAttendAndExcitePipeline,
            StableDiffusionControlNetImg2ImgPipeline,
            StableDiffusionControlNetInpaintPipeline,
            StableDiffusionControlNetPAGPipeline,
            StableDiffusionControlNetPipeline,
            StableDiffusionControlNetXSPipeline,
            StableDiffusionDepth2ImgPipeline,
            StableDiffusionDiffEditPipeline,
            StableDiffusionGLIGENPipeline,
            StableDiffusionGLIGENTextImagePipeline,
            StableDiffusionImageVariationPipeline,
            StableDiffusionImg2ImgPipeline,
            StableDiffusionInpaintPipeline,
            StableDiffusionInpaintPipelineLegacy,
            StableDiffusionInstructPix2PixPipeline,
            StableDiffusionLatentUpscalePipeline,
            StableDiffusionLDM3DPipeline,
            StableDiffusionModelEditingPipeline,
            StableDiffusionPAGPipeline,
            StableDiffusionPanoramaPipeline,
            StableDiffusionParadigmsPipeline,
            StableDiffusionPipeline,
            StableDiffusionPipelineSafe,
            StableDiffusionPix2PixZeroPipeline,
            StableDiffusionSAGPipeline,
            StableDiffusionUpscalePipeline,
            StableDiffusionXLAdapterPipeline,
            StableDiffusionXLControlNetImg2ImgPipeline,
            StableDiffusionXLControlNetInpaintPipeline,
            StableDiffusionXLControlNetPAGPipeline,
            StableDiffusionXLControlNetPipeline,
            StableDiffusionXLControlNetXSPipeline,
            StableDiffusionXLImg2ImgPipeline,
            StableDiffusionXLInpaintPipeline,
            StableDiffusionXLInstructPix2PixPipeline,
            StableDiffusionXLPAGImg2ImgPipeline,
            StableDiffusionXLPAGInpaintPipeline,
            StableDiffusionXLPAGPipeline,
            StableDiffusionXLPipeline,
            StableUnCLIPImg2ImgPipeline,
            StableUnCLIPPipeline,
            StableVideoDiffusionPipeline,
            TextToVideoSDPipeline,
            TextToVideoZeroPipeline,
            TextToVideoZeroSDXLPipeline,
            UnCLIPImageVariationPipeline,
            UnCLIPPipeline,
            UniDiffuserModel,
            UniDiffuserPipeline,
            UniDiffuserTextDecoder,
            VersatileDiffusionDualGuidedPipeline,
            VersatileDiffusionImageVariationPipeline,
            VersatileDiffusionPipeline,
            VersatileDiffusionTextToImagePipeline,
            VideoToVideoSDPipeline,
            VQDiffusionPipeline,
            WuerstchenCombinedPipeline,
            WuerstchenDecoderPipeline,
            WuerstchenPriorPipeline,
        )

    try:
        if not (is_torch_available() and is_transformers_available() and is_k_diffusion_available()):
            raise OptionalDependencyNotAvailable()
    except OptionalDependencyNotAvailable:
        from .utils.dummy_torch_and_transformers_and_k_diffusion_objects import *  # noqa F403
    else:
        from .pipelines import StableDiffusionKDiffusionPipeline, StableDiffusionXLKDiffusionPipeline

    try:
        if not (is_torch_available() and is_transformers_available() and is_sentencepiece_available()):
            raise OptionalDependencyNotAvailable()
    except OptionalDependencyNotAvailable:
        from .utils.dummy_torch_and_transformers_and_sentencepiece_objects import *  # noqa F403
    else:
        from .pipelines import KolorsImg2ImgPipeline, KolorsPAGPipeline, KolorsPipeline
    try:
        if not (is_torch_available() and is_transformers_available() and is_onnx_available()):
            raise OptionalDependencyNotAvailable()
    except OptionalDependencyNotAvailable:
        from .utils.dummy_torch_and_transformers_and_onnx_objects import *  # noqa F403
    else:
        from .pipelines import (
            OnnxStableDiffusionImg2ImgPipeline,
            OnnxStableDiffusionInpaintPipeline,
            OnnxStableDiffusionInpaintPipelineLegacy,
            OnnxStableDiffusionPipeline,
            OnnxStableDiffusionUpscalePipeline,
            StableDiffusionOnnxPipeline,
        )

    try:
        if not (is_torch_available() and is_librosa_available()):
            raise OptionalDependencyNotAvailable()
    except OptionalDependencyNotAvailable:
        from .utils.dummy_torch_and_librosa_objects import *  # noqa F403
    else:
        from .pipelines import AudioDiffusionPipeline, Mel

    try:
        if not (is_transformers_available() and is_torch_available() and is_note_seq_available()):
            raise OptionalDependencyNotAvailable()
    except OptionalDependencyNotAvailable:
        from .utils.dummy_transformers_and_torch_and_note_seq_objects import *  # noqa F403
    else:
        from .pipelines import SpectrogramDiffusionPipeline

    try:
        if not is_flax_available():
            raise OptionalDependencyNotAvailable()
    except OptionalDependencyNotAvailable:
        from .utils.dummy_flax_objects import *  # noqa F403
    else:
        from .models.controlnet_flax import FlaxControlNetModel
        from .models.modeling_flax_utils import FlaxModelMixin
        from .models.unets.unet_2d_condition_flax import FlaxUNet2DConditionModel
        from .models.vae_flax import FlaxAutoencoderKL
        from .pipelines import FlaxDiffusionPipeline
        from .schedulers import (
            FlaxDDIMScheduler,
            FlaxDDPMScheduler,
            FlaxDPMSolverMultistepScheduler,
            FlaxEulerDiscreteScheduler,
            FlaxKarrasVeScheduler,
            FlaxLMSDiscreteScheduler,
            FlaxPNDMScheduler,
            FlaxSchedulerMixin,
            FlaxScoreSdeVeScheduler,
        )

    try:
        if not (is_flax_available() and is_transformers_available()):
            raise OptionalDependencyNotAvailable()
    except OptionalDependencyNotAvailable:
        from .utils.dummy_flax_and_transformers_objects import *  # noqa F403
    else:
        from .pipelines import (
            FlaxStableDiffusionControlNetPipeline,
            FlaxStableDiffusionImg2ImgPipeline,
            FlaxStableDiffusionInpaintPipeline,
            FlaxStableDiffusionPipeline,
            FlaxStableDiffusionXLPipeline,
        )

    try:
        if not (is_note_seq_available()):
            raise OptionalDependencyNotAvailable()
    except OptionalDependencyNotAvailable:
        from .utils.dummy_note_seq_objects import *  # noqa F403
    else:
        from .pipelines import MidiProcessor

else:
    import sys

    sys.modules[__name__] = _LazyModule(
        __name__,
        globals()["__file__"],
        _import_structure,
        module_spec=__spec__,
        extra_objects={"__version__": __version__},
    )<|MERGE_RESOLUTION|>--- conflicted
+++ resolved
@@ -291,11 +291,7 @@
             "LDMTextToImagePipeline",
             "LEditsPPPipelineStableDiffusion",
             "LEditsPPPipelineStableDiffusionXL",
-<<<<<<< HEAD
             "LuminaText2ImgPipeline",
-=======
-            "LEditsPPPipelineHunyuan",
->>>>>>> 9220a4fc
             "MarigoldDepthPipeline",
             "MarigoldNormalsPipeline",
             "MusicLDMPipeline",
